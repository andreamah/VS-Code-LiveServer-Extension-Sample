--- conflicted
+++ resolved
@@ -252,15 +252,11 @@
 				vscode.workspace.workspaceFolders &&
 				vscode.workspace.workspaceFolders.length > 0
 			) {
-<<<<<<< HEAD
 
 				await this._serverTaskProvider.extRunTaskOnPreview(
 					this._connection.workspace
 				);
 
-=======
-				await this._serverTaskProvider.extRunTask(this._connection.workspace);
->>>>>>> d8630f6f
 			} else {
 				// global tasks are currently not supported, just turn on server in this case.
 				const serverOn = await this.openServer();
